import os
import torch
import torch.optim as optim
import argparse

from data.on_the_fly_smpl_train_dataset import OnTheFlySMPLTrainDataset
from renderers.pytorch3d_textured_renderer import TexturedIUVRenderer

from models.poseMF_shapeGaussian_net import PoseMFShapeGaussianNet
from models.smpl_official import SMPL
from models.canny_edge_detector import CannyEdgeDetector

from losses.matrix_fisher_loss import PoseMFShapeGaussianLoss

from configs.poseMF_shapeGaussian_net_config import get_poseMF_shapeGaussian_cfg_defaults
from configs import paths

from train.train_poseMF_shapeGaussian_net import train_poseMF_shapeGaussian_net


def run_train(device,
              experiment_dir,
              pose_shape_cfg_opts=None,
              resume_from_epoch=None):

    pose_shape_cfg = get_poseMF_shapeGaussian_cfg_defaults()

    model_save_dir = os.path.join(experiment_dir, 'saved_models')
    logs_save_path = os.path.join(experiment_dir, 'log.pkl')
    config_save_path = os.path.join(experiment_dir, 'pose_shape_cfg.yaml')
    print('\nSaving model checkpoints to:', model_save_dir)
    print('Saving logs to:', logs_save_path)
    print('Saving config to:', config_save_path)

    if resume_from_epoch is None:
        if not os.path.exists(model_save_dir):
            os.makedirs(model_save_dir)
        else:
            print('\nWARNING: {} already exists - may be overwriting previous experiments!'.format(experiment_dir))
        if pose_shape_cfg_opts is not None:
            pose_shape_cfg.merge_from_list(pose_shape_cfg_opts)
        with open(config_save_path, 'w') as f:
            f.write(pose_shape_cfg.dump())
        checkpoint = None
    else:
        assert os.path.exists(model_save_dir), 'Experiment to resume not found.'
        checkpoint_path = os.path.join(model_save_dir, 'epoch_{}'.format(str(resume_from_epoch).zfill(3)) + '.tar')
        checkpoint = torch.load(checkpoint_path, map_location=device)
        pose_shape_cfg.merge_from_file(config_save_path)
        print('\nResuming from:', checkpoint_path)

    print('\n', pose_shape_cfg)
    # ------------------------- Datasets -------------------------
    train_dataset = OnTheFlySMPLTrainDataset(poses_path=paths.TRAIN_POSES_PATH,
                                             textures_path=paths.TRAIN_TEXTURES_PATH,
                                             backgrounds_dir_path=paths.TRAIN_BACKGROUNDS_PATH,
<<<<<<< HEAD
                                             params_from='amass',
=======
                                             params_from='not_amass',
>>>>>>> b8b70d5b
                                             img_wh=pose_shape_cfg.DATA.PROXY_REP_SIZE)
    val_dataset = OnTheFlySMPLTrainDataset(poses_path=paths.VAL_POSES_PATH,
                                           textures_path=paths.VAL_TEXTURES_PATH,
                                           backgrounds_dir_path=paths.VAL_BACKGROUNDS_PATH,
                                           params_from='all',
                                           img_wh=pose_shape_cfg.DATA.PROXY_REP_SIZE)
    print("\nTraining poses found:", len(train_dataset))
    print("Training textures found (grey, nongrey):", len(train_dataset.grey_textures), len(train_dataset.nongrey_textures))
    print("Training backgrounds found:", len(train_dataset.backgrounds_paths))
    print("Validation poses found:", len(val_dataset))
    print("Validation textures found (grey, nongrey):", len(val_dataset.grey_textures), len(val_dataset.nongrey_textures))
    print("Validation backgrounds found:", len(val_dataset.backgrounds_paths), '\n')

    # ------------------------- Models -------------------------
    # Edge detector
    edge_detect_model = CannyEdgeDetector(non_max_suppression=pose_shape_cfg.DATA.EDGE_NMS,
                                          gaussian_filter_std=pose_shape_cfg.DATA.EDGE_GAUSSIAN_STD,
                                          gaussian_filter_size=pose_shape_cfg.DATA.EDGE_GAUSSIAN_SIZE,
                                          threshold=pose_shape_cfg.DATA.EDGE_THRESHOLD).to(device)
    # SMPL model
    smpl_model = SMPL(paths.SMPL,
                      num_betas=pose_shape_cfg.MODEL.NUM_SMPL_BETAS).to(device)

    # 3D shape and pose distribution predictor
    pose_shape_model = PoseMFShapeGaussianNet(smpl_parents=smpl_model.parents.tolist(),
                                              config=pose_shape_cfg).to(device)

    # Pytorch3D renderer for synthetic data generation
    pytorch3d_renderer = TexturedIUVRenderer(device=device,
                                             batch_size=pose_shape_cfg.TRAIN.BATCH_SIZE,
                                             img_wh=pose_shape_cfg.DATA.PROXY_REP_SIZE,
                                             projection_type='perspective',
                                             perspective_focal_length=pose_shape_cfg.TRAIN.SYNTH_DATA.FOCAL_LENGTH ,
                                             render_rgb=True,
                                             bin_size=32)

    # ------------------------- Loss Function + Optimiser -------------------------
    criterion = PoseMFShapeGaussianLoss(loss_config=pose_shape_cfg.LOSS.STAGE1,
                                        img_wh=pose_shape_cfg.DATA.PROXY_REP_SIZE)
    optimiser = optim.Adam(pose_shape_model.parameters(),
                           lr=pose_shape_cfg.TRAIN.LR)

    # ------------------------- Train -------------------------
    if resume_from_epoch is not None:
        pose_shape_model.load_state_dict(checkpoint['model_state_dict'])
        optimiser.load_state_dict(checkpoint['optimiser_state_dict'])

    train_poseMF_shapeGaussian_net(pose_shape_model=pose_shape_model,
                                   pose_shape_cfg=pose_shape_cfg,
                                   smpl_model=smpl_model,
                                   edge_detect_model=edge_detect_model,
                                   pytorch3d_renderer=pytorch3d_renderer,
                                   device=device,
                                   train_dataset=train_dataset,
                                   val_dataset=val_dataset,
                                   criterion=criterion,
                                   optimiser=optimiser,
                                   metrics=['PVE', 'PVE-SC', 'PVE-T-SC', 'MPJPE', 'MPJPE-SC', 'MPJPE-PA', 'joints2D-L2E'],
                                   model_save_dir=model_save_dir,
                                   logs_save_path=logs_save_path,
                                   checkpoint=checkpoint)


if __name__ == '__main__':
    parser = argparse.ArgumentParser()
    parser.add_argument('--experiment_dir', '-E', type=str)
    parser.add_argument('--pose_shape_cfg_opts', '-O', nargs='*', default=None)
    parser.add_argument('--resume_from_epoch', '-R', type=int, default=None)
    parser.add_argument('--gpu', type=int, default=0)
    args = parser.parse_args()

    os.environ["CUDA_DEVICE_ORDER"] = "PCI_BUS_ID"  # see issue #152
    os.environ["CUDA_VISIBLE_DEVICES"] = str(args.gpu)
    device = torch.device("cuda:0" if torch.cuda.is_available() else "cpu")
    print('\nDevice: {}'.format(device))

    run_train(device=device,
              experiment_dir=args.experiment_dir,
              pose_shape_cfg_opts=args.pose_shape_cfg_opts,
              resume_from_epoch=args.resume_from_epoch)<|MERGE_RESOLUTION|>--- conflicted
+++ resolved
@@ -54,11 +54,7 @@
     train_dataset = OnTheFlySMPLTrainDataset(poses_path=paths.TRAIN_POSES_PATH,
                                              textures_path=paths.TRAIN_TEXTURES_PATH,
                                              backgrounds_dir_path=paths.TRAIN_BACKGROUNDS_PATH,
-<<<<<<< HEAD
-                                             params_from='amass',
-=======
                                              params_from='not_amass',
->>>>>>> b8b70d5b
                                              img_wh=pose_shape_cfg.DATA.PROXY_REP_SIZE)
     val_dataset = OnTheFlySMPLTrainDataset(poses_path=paths.VAL_POSES_PATH,
                                            textures_path=paths.VAL_TEXTURES_PATH,
